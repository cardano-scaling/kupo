cabal-version: 1.12

-- This file has been generated from package.yaml by hpack version 0.35.0.
--
-- see: https://github.com/sol/hpack

name:           kupo
<<<<<<< HEAD
version:        0
=======
version:        2.6.1
>>>>>>> b97cd232
synopsis:       A daemon for building lookup indexes from entities of the Cardano blockchain
description:    Please see the README on GitHub at <https://github.com/cardanosolutions/kupo/tree/master/README.md>
category:       Web
stability:      stable
homepage:       https://github.com/cardanosolutions/kupo#readme
bug-reports:    https://github.com/cardanosolutions/kupo/issues
author:         KtorZ <matthias.benkort@gmail.com>
maintainer:     matthias.benkort@gmail.com
copyright:      2020-2021 KtorZ
license:        MPL-2.0
license-file:   LICENSE
build-type:     Simple
extra-source-files:
    db/v1.0.0-beta/001.sql
    db/v1.0.0/001.sql
    db/v1.0.0/002.sql
    db/v1.0.1/001.sql
    db/v2.0.0-beta/001.sql
    db/v2.1.0/001.sql
    db/v2.1.0/002.sql
    db/v2.1.0/003.sql
    db/v2.2.0/001.sql
data-files:
    docs/api/latest.yaml
    docs/api/v2.5.1.yaml
    docs/api/v2.6.1.yaml

source-repository head
  type: git
  location: https://github.com/cardanosolutions/kupo

flag production
  description: Compile executables for production.
  manual: True
  default: False

library
  exposed-modules:
      Kupo
      Kupo.App
      Kupo.App.ChainSync
      Kupo.App.ChainSync.Node
      Kupo.App.ChainSync.Ogmios
      Kupo.App.Configuration
      Kupo.App.Database
      Kupo.App.FetchBlock.Node
      Kupo.App.FetchBlock.Ogmios
      Kupo.App.Health
      Kupo.App.Http
      Kupo.App.Http.HealthCheck
      Kupo.App.Mailbox
      Kupo.Control.MonadAsync
      Kupo.Control.MonadCatch
      Kupo.Control.MonadDelay
      Kupo.Control.MonadLog
      Kupo.Control.MonadOuroboros
      Kupo.Control.MonadSTM
      Kupo.Control.MonadThrow
      Kupo.Control.MonadTime
      Kupo.Data.Cardano
      Kupo.Data.Cardano.Address
      Kupo.Data.Cardano.AssetId
      Kupo.Data.Cardano.AssetName
      Kupo.Data.Cardano.BinaryData
      Kupo.Data.Cardano.Block
      Kupo.Data.Cardano.BlockNo
      Kupo.Data.Cardano.Datum
      Kupo.Data.Cardano.DatumHash
      Kupo.Data.Cardano.HeaderHash
      Kupo.Data.Cardano.Metadata
      Kupo.Data.Cardano.MetadataHash
      Kupo.Data.Cardano.NativeScript
      Kupo.Data.Cardano.Output
      Kupo.Data.Cardano.OutputIndex
      Kupo.Data.Cardano.OutputReference
      Kupo.Data.Cardano.Point
      Kupo.Data.Cardano.PolicyId
      Kupo.Data.Cardano.Script
      Kupo.Data.Cardano.ScriptHash
      Kupo.Data.Cardano.ScriptReference
      Kupo.Data.Cardano.SlotNo
      Kupo.Data.Cardano.Tip
      Kupo.Data.Cardano.Transaction
      Kupo.Data.Cardano.TransactionId
      Kupo.Data.Cardano.TransactionIndex
      Kupo.Data.Cardano.Value
      Kupo.Data.ChainSync
      Kupo.Data.Configuration
      Kupo.Data.Database
      Kupo.Data.FetchBlock
      Kupo.Data.Health
      Kupo.Data.Http.Default
      Kupo.Data.Http.Error
      Kupo.Data.Http.FilterMatchesBy
      Kupo.Data.Http.ForcedRollback
      Kupo.Data.Http.GetCheckpointMode
      Kupo.Data.Http.OrderMatchesBy
      Kupo.Data.Http.Response
      Kupo.Data.Http.SlotRange
      Kupo.Data.Http.Status
      Kupo.Data.Http.StatusFlag
      Kupo.Data.Ogmios
      Kupo.Data.PartialBlock
      Kupo.Data.Pattern
      Kupo.Options
      Kupo.Prelude
      Kupo.Version
      Kupo.Version.TH
  other-modules:
      Paths_kupo
  hs-source-dirs:
      src
  default-extensions:
      BangPatterns
      BinaryLiterals
      ConstraintKinds
      DataKinds
      DefaultSignatures
      DeriveDataTypeable
      DeriveFoldable
      DeriveFunctor
      DeriveGeneric
      DeriveTraversable
      DerivingStrategies
      EmptyDataDecls
      ExistentialQuantification
      FlexibleContexts
      FlexibleInstances
      FunctionalDependencies
      GADTs
      InstanceSigs
      KindSignatures
      LambdaCase
      MultiParamTypeClasses
      MultiWayIf
      NamedFieldPuns
      NoImplicitPrelude
      NumericUnderscores
      OverloadedStrings
      PartialTypeSignatures
      PatternGuards
      RankNTypes
      ScopedTypeVariables
      StandaloneDeriving
      TupleSections
      TypeApplications
      TypeFamilies
      TypeSynonymInstances
      ViewPatterns
  ghc-options: -Wall -Wcompat -Widentities -Wincomplete-record-updates -Wincomplete-uni-patterns -Wpartial-fields -Wredundant-constraints -fno-warn-unticked-promoted-constructors -fno-warn-partial-fields
  build-depends:
      aeson
    , base >=4.7 && <5
    , base16
    , base58-bytestring
    , base64
    , bech32
    , bech32-th
    , binary
    , bytestring
    , cardano-crypto-class
    , cardano-crypto-wrapper
    , cardano-ledger-allegra
    , cardano-ledger-alonzo
    , cardano-ledger-babbage
    , cardano-ledger-binary
    , cardano-ledger-byron
    , cardano-ledger-conway
    , cardano-ledger-core
    , cardano-ledger-mary
    , cardano-ledger-shelley
    , cardano-slotting
    , cardano-strict-containers
    , cborg
    , containers
    , contra-tracer
    , contra-tracers
    , directory
    , fast-bech32
    , file-embed
    , filepath
    , generic-lens
    , http-client
    , http-types
    , io-classes
    , lens
    , lens-aeson
    , network-mux
    , optparse-applicative
    , ouroboros-consensus
    , ouroboros-consensus-cardano
    , ouroboros-consensus-diffusion
    , ouroboros-consensus-protocol
    , ouroboros-network
    , ouroboros-network-api
    , ouroboros-network-framework
    , ouroboros-network-protocols
    , prometheus
    , relude
    , resource-pool
    , safe
    , safe-exceptions
    , scientific
    , sqlite-simple
    , template-haskell
    , text
    , text-ansi
    , time
    , transformers
    , typed-protocols
    , unix
    , wai
    , warp
    , websockets
    , websockets-json
    , yaml
  default-language: Haskell2010
  if flag(production)
    ghc-options: -Wunused-packages -Werror -O2

executable kupo
  main-is: Main.hs
  other-modules:
      Paths_kupo
  hs-source-dirs:
      app
  default-extensions:
      BangPatterns
      BinaryLiterals
      ConstraintKinds
      DataKinds
      DefaultSignatures
      DeriveDataTypeable
      DeriveFoldable
      DeriveFunctor
      DeriveGeneric
      DeriveTraversable
      DerivingStrategies
      EmptyDataDecls
      ExistentialQuantification
      FlexibleContexts
      FlexibleInstances
      FunctionalDependencies
      GADTs
      InstanceSigs
      KindSignatures
      LambdaCase
      MultiParamTypeClasses
      MultiWayIf
      NamedFieldPuns
      NoImplicitPrelude
      NumericUnderscores
      OverloadedStrings
      PartialTypeSignatures
      PatternGuards
      RankNTypes
      ScopedTypeVariables
      StandaloneDeriving
      TupleSections
      TypeApplications
      TypeFamilies
      TypeSynonymInstances
      ViewPatterns
  ghc-options: -Wall -Wcompat -Widentities -Wincomplete-record-updates -Wincomplete-uni-patterns -Wpartial-fields -Wredundant-constraints -threaded -rtsopts
  build-depends:
      base >=4.7 && <5
    , kupo
  default-language: Haskell2010
  if flag(production)
    ghc-options: -O2 -Wunused-packages -Werror "-with-rtsopts=-N -A16m -qb -qg"

test-suite unit
  type: exitcode-stdio-1.0
  main-is: Spec.hs
  other-modules:
      Test.Kupo.App.ConfigurationSpec
      Test.Kupo.App.Http.Client
      Test.Kupo.App.HttpSpec
      Test.Kupo.App.MailboxSpec
      Test.Kupo.AppSpec
      Test.Kupo.Data.CardanoSpec
      Test.Kupo.Data.DatabaseSpec
      Test.Kupo.Data.Generators
      Test.Kupo.Data.Http.FilterMatchesBySpec
      Test.Kupo.Data.Http.ForcedRollbackSpec
      Test.Kupo.Data.Http.Helpers
      Test.Kupo.Data.Http.OrderMatchesBySpec
      Test.Kupo.Data.Http.SlotRangeSpec
      Test.Kupo.Data.OgmiosSpec
      Test.Kupo.Data.Pattern.Fixture
      Test.Kupo.Data.PatternSpec
      Test.Kupo.Data.UtxoConstraint
      Test.Kupo.Fixture
      Test.Kupo.OptionsSpec
      Test.KupoSpec
      Paths_kupo
  hs-source-dirs:
      test
  default-extensions:
      BangPatterns
      BinaryLiterals
      ConstraintKinds
      DataKinds
      DefaultSignatures
      DeriveDataTypeable
      DeriveFoldable
      DeriveFunctor
      DeriveGeneric
      DeriveTraversable
      DerivingStrategies
      EmptyDataDecls
      ExistentialQuantification
      FlexibleContexts
      FlexibleInstances
      FunctionalDependencies
      GADTs
      InstanceSigs
      KindSignatures
      LambdaCase
      MultiParamTypeClasses
      MultiWayIf
      NamedFieldPuns
      NoImplicitPrelude
      NumericUnderscores
      OverloadedStrings
      PartialTypeSignatures
      PatternGuards
      RankNTypes
      ScopedTypeVariables
      StandaloneDeriving
      TupleSections
      TypeApplications
      TypeFamilies
      TypeSynonymInstances
      ViewPatterns
  ghc-options: -Wall -Wcompat -Widentities -Wincomplete-record-updates -Wincomplete-uni-patterns -Wpartial-fields -Wredundant-constraints -Wunused-packages -threaded -rtsopts -with-rtsopts=-N
  build-tool-depends:
      hspec-discover:hspec-discover
  build-depends:
      QuickCheck
    , aeson
    , base
    , bytestring
    , cardano-crypto-class
    , containers
    , directory
    , filepath
    , hspec
    , http-client
    , http-media
    , http-types
    , io-classes
    , io-sim
    , kupo
    , lens-aeson
    , openapi3
    , process
    , quickcheck-state-machine
    , relude
    , si-timers
    , sqlite-simple
    , stm
    , temporary
    , text
    , transformers
    , wai
    , wai-extra
    , websockets
    , yaml
  default-language: Haskell2010<|MERGE_RESOLUTION|>--- conflicted
+++ resolved
@@ -5,11 +5,7 @@
 -- see: https://github.com/sol/hpack
 
 name:           kupo
-<<<<<<< HEAD
 version:        0
-=======
-version:        2.6.1
->>>>>>> b97cd232
 synopsis:       A daemon for building lookup indexes from entities of the Cardano blockchain
 description:    Please see the README on GitHub at <https://github.com/cardanosolutions/kupo/tree/master/README.md>
 category:       Web
